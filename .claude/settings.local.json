{
  "permissions": {
    "allow": [
      "Bash(mkdir:*)",
      "Bash(npx shadcn@latest add:*)",
      "Bash(npm run dev:*)",
      "Bash(npm run lint:*)",
      "Bash(npm run build:*)",
      "Read(//var/folders/d1/15w4sdvs6klg494qt4_l53_h0000gn/T/TemporaryItems/NSIRD_screencaptureui_8bvWsR/**)",
      "Bash(npm run type-check:*)",
      "Read(//var/folders/d1/15w4sdvs6klg494qt4_l53_h0000gn/T/TemporaryItems/NSIRD_screencaptureui_hdbrm4/**)",
      "Bash(git commit:*)",
      "Bash(uv sync:*)",
      "Bash(uv run:*)",
      "Bash(curl:*)",
<<<<<<< HEAD
      "Read(//var/folders/fg/9wrchf2n5k132g1x57qs_0000000gn/T/TemporaryItems/NSIRD_screencaptureui_YRUkcc/**)"
=======
      "Bash(python:*)"
>>>>>>> 1850a63f
    ],
    "deny": [],
    "ask": []
  }
}<|MERGE_RESOLUTION|>--- conflicted
+++ resolved
@@ -13,11 +13,7 @@
       "Bash(uv sync:*)",
       "Bash(uv run:*)",
       "Bash(curl:*)",
-<<<<<<< HEAD
-      "Read(//var/folders/fg/9wrchf2n5k132g1x57qs_0000000gn/T/TemporaryItems/NSIRD_screencaptureui_YRUkcc/**)"
-=======
       "Bash(python:*)"
->>>>>>> 1850a63f
     ],
     "deny": [],
     "ask": []
