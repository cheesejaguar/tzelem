--- conflicted
+++ resolved
@@ -5,14 +5,7 @@
   "installCommand": "npm install && npm run install:frontend",
   "functions": {
     "api/index.py": {
-<<<<<<< HEAD
       "maxDuration": 30
-=======
-      "runtime": "python3.11", 
-      "maxDuration": 30,
-      "memory": 1024,
-      "excludeFiles": "{backend/tests/**,backend/**/__pycache__/**,backend/.pytest_cache/**,backend/**/*.pyc,scripts/**,infra/**,**/*.md,requirements.txt}"
->>>>>>> 4a2e4bb7
     }
   },
   "rewrites": [
