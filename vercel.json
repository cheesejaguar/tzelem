--- conflicted
+++ resolved
@@ -2,7 +2,6 @@
   "$schema": "https://openapi.vercel.sh/vercel.json",
   "buildCommand": "npm run build:frontend",
   "outputDirectory": "frontend/app/dist",
-<<<<<<< HEAD
   "installCommand": "npm install && npm run install:frontend",
   "functions": {
     "api/*.py": {
@@ -21,22 +20,6 @@
         { "key": "Access-Control-Allow-Methods", "value": "GET, POST, PUT, DELETE, OPTIONS" },
         { "key": "Access-Control-Allow-Headers", "value": "Content-Type, Authorization" }
       ]
-=======
-  "functions": {
-    "api/index.py": {
-      "maxDuration": 30,
-      "excludeFiles": "{backend/.venv,backend/__pycache__,backend/**/__pycache__,backend/.pytest_cache,backend/tests,backend/test_*.py,backend/*.sh,backend/uv.lock,backend/app,backend/*.md,backend/requirements 2.txt}/**"
-    }
-  },
-  "rewrites": [
-    {
-      "source": "/api/:path*",
-      "destination": "/api"
-    },
-    {
-      "source": "/(.*)",
-      "destination": "/index.html"
->>>>>>> c319ad72
     }
   ]
 }