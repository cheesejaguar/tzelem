--- conflicted
+++ resolved
@@ -10,18 +10,12 @@
 # Make heavy dependencies optional for serverless deployment
 try:
     from core.JSON_flow_agent import JSONFlowAgent
-<<<<<<< HEAD
-=======
     from core.JSON_flow_agent_sequential import SequentialJSONFlowAgent
->>>>>>> 9f957279
     from core.productivity_flow_agent import productivity_flow_agent
     PIPECAT_AVAILABLE = True
 except ImportError:
     JSONFlowAgent = None
-<<<<<<< HEAD
-=======
     SequentialJSONFlowAgent = None
->>>>>>> 9f957279
     productivity_flow_agent = None
     PIPECAT_AVAILABLE = False
     logging.warning("Pipecat dependencies not available - voice agent features disabled")
